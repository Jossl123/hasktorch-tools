{-# LANGUAGE DeriveGeneric #-}

module Torch.Layer.LSTM (
  LstmHypParams(..),
  LstmParams(..),
  lstmCell,
  lstmLayer
  ) where 

import Prelude hiding (tanh) 
import GHC.Generics       --base
import Data.List (scanl') --base
--hasktorch
import Torch.Tensor       (Tensor(..))
import Torch.Functional   (Dim(..),sigmoid,tanh,cat)
import Torch.Device       (Device(..))
import Torch.NN           (Parameterized,Randomizable,sample)
import Torch.Layer.Linear (LinearHypParams(..),LinearParams(..),linearLayer)

data LstmHypParams = LstmHypParams {
  dev :: Device,
  stateDim :: Int
  } deriving (Eq, Show)

data LstmParams = LstmParams {
  forgetGate :: LinearParams,
  inputGate :: LinearParams,
  candidateGate :: LinearParams,
  outputGate :: LinearParams
  } deriving (Show, Generic)

instance Parameterized LstmParams

instance Randomizable LstmHypParams LstmParams where
  sample LstmHypParams{..} = do
    let x_Dim = stateDim
        h_Dim = stateDim
        c_Dim = stateDim
        xh_Dim = x_Dim + h_Dim
    LstmParams
      <$> sample (LinearHypParams dev xh_Dim c_Dim)
      <*> sample (LinearHypParams dev xh_Dim c_Dim)
      <*> sample (LinearHypParams dev xh_Dim c_Dim)
      <*> sample (LinearHypParams dev xh_Dim h_Dim)

lstmCell :: LstmParams -> (Tensor,Tensor) -> Tensor -> (Tensor,Tensor)
lstmCell LstmParams{..} (ct,ht) xt =
  let xt_ht = cat (Dim 0) [xt,ht]
      ft = sigmoid $ linearLayer forgetGate $ xt_ht
      it = sigmoid $ linearLayer inputGate $ xt_ht
      cant = tanh' $ linearLayer candidateGate $ xt_ht
      ct' = (ft * ct) + (it * cant)
      ot = sigmoid $ linearLayer outputGate $ xt_ht
      ht' = ot * (tanh' ct')
  in (ct', ht')

-- | inputのlistから、(cellState,hiddenState=output)のリストを返す
-- | scanl' :: ((c,h) -> input -> (c',h')) -> (c0,h0) -> [input] -> [(ci,hi)]
<<<<<<< HEAD
lstmLayer :: LstmParams -> (Tensor,Tensor) -> [Tensor] -> [(Tensor,Tensor)]
lstmLayer params (c0,h0) inputs = tail $ scanl' (lstmCell params) (c0,h0) inputs
=======
lstmLayer :: LSTMParams -> Tensor -> Tensor -> [Tensor] -> [(Tensor,Tensor)]
lstmLayer params c0 h0 inputs = tail $ scanl' (lstmCell params) (c0,h0) inputs

bilstmLayer :: LSTMParams -> Tensor -> Tensor -> [Tensor] -> [(Tensor,Tensor)]
bilstmLayer params c0 h0 inputs =
  let firstLayer = tail $ scanl' (lstmCell params) (c0,h0) inputs in
  reverse $ tail $ scanl' (lstmCell params) (last firstLayer) $ reverse $ snd $ unzip firstLayer

-- | HACK : Torch.Functional.tanhとexpが `Segmentation fault`になるため
tanh' :: Tensor -> Tensor
tanh' x = 2 * (sigmoid $ 2 * x) - 1
>>>>>>> a398e379
<|MERGE_RESOLUTION|>--- conflicted
+++ resolved
@@ -56,19 +56,9 @@
 
 -- | inputのlistから、(cellState,hiddenState=output)のリストを返す
 -- | scanl' :: ((c,h) -> input -> (c',h')) -> (c0,h0) -> [input] -> [(ci,hi)]
-<<<<<<< HEAD
 lstmLayer :: LstmParams -> (Tensor,Tensor) -> [Tensor] -> [(Tensor,Tensor)]
 lstmLayer params (c0,h0) inputs = tail $ scanl' (lstmCell params) (c0,h0) inputs
-=======
-lstmLayer :: LSTMParams -> Tensor -> Tensor -> [Tensor] -> [(Tensor,Tensor)]
-lstmLayer params c0 h0 inputs = tail $ scanl' (lstmCell params) (c0,h0) inputs
-
-bilstmLayer :: LSTMParams -> Tensor -> Tensor -> [Tensor] -> [(Tensor,Tensor)]
-bilstmLayer params c0 h0 inputs =
-  let firstLayer = tail $ scanl' (lstmCell params) (c0,h0) inputs in
-  reverse $ tail $ scanl' (lstmCell params) (last firstLayer) $ reverse $ snd $ unzip firstLayer
 
 -- | HACK : Torch.Functional.tanhとexpが `Segmentation fault`になるため
 tanh' :: Tensor -> Tensor
-tanh' x = 2 * (sigmoid $ 2 * x) - 1
->>>>>>> a398e379
+tanh' x = 2 * (sigmoid $ 2 * x) - 1