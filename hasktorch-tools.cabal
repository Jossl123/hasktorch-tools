--- conflicted
+++ resolved
@@ -4,11 +4,7 @@
 --
 -- see: https://github.com/sol/hpack
 --
-<<<<<<< HEAD
 -- hash: 333ab69d1bc6584a45bc803ed65546a014b9613bd9f3a817795bd6bc00069e77
-=======
--- hash: 1786ee7676775467a8fcf6d4188ee53ae7f2a2cf3f62a4a06804c5051ec92022
->>>>>>> 9ad50c6b
 
 name:           hasktorch-tools
 version:        0.2.0.3
@@ -263,7 +259,6 @@
     , zlib >=0.6
   default-language: Haskell2010
 
-<<<<<<< HEAD
 executable juman-lstm-preprocess
   main-is: preprocessing.hs
   other-modules:
@@ -307,8 +302,6 @@
     , zlib >=0.6
   default-language: Haskell2010
 
-=======
->>>>>>> 9ad50c6b
 executable regression
   main-is: Main.hs
   other-modules:
