--- conflicted
+++ resolved
@@ -35,19 +35,11 @@
 #  - req-3.1.0
   - aeson-1.4.7.1
   - aeson-lens-0.5.0.0
-  - json-stream-0.4.2.4
 #  - regex-base-0.93.2
-<<<<<<< HEAD
   - git: git@github.com:DaisukeBekki/juman-tools.git
-    commit: 68005951bf12d80ade4a94a22892c203c143b911
-=======
-  - ../juman-tools
-#  - git: git@github.com:DaisukeBekki/juman-tools.git
-#    commit: e4cbac870451b376e8c6bca1189f1a63ffceeb2b
->>>>>>> 8d62a28d
+    commit: 68005951bf12d80ade4a94a22892c203c143b911git
   - git: git@github.com:DaisukeBekki/JSeM.git
     commit: d5705b42006a08aa9dd8d2ea37d29fc7cf5559f6
-
 
 build:
   haddock: false
