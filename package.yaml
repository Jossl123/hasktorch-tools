--- conflicted
+++ resolved
@@ -115,16 +115,12 @@
     source-dirs:  app/seq-lbl
     ghc-options:  [-threaded, -rtsopts, -with-rtsopts=-N]
     dependencies: hasktorch-tools
-<<<<<<< HEAD
   juman-lstm-preprocess:
     main:         preprocessing.hs
     source-dirs:  app/juman-lstm-language-model
     ghc-options:  [-threaded, -rtsopts, -with-rtsopts=-N]
     dependencies: hasktorch-tools
-  eng-embed-reg-train-bow:
-=======
   eng-embed-reg-bow-train:
->>>>>>> 9ad50c6b
     main:         train_bow.hs
     source-dirs:  app/eng-embed-reg
     ghc-options:  [-threaded, -rtsopts, -with-rtsopts=-N]
